--- conflicted
+++ resolved
@@ -1,12 +1,9 @@
 package db
 
 import (
-<<<<<<< HEAD
 	"errors"
-=======
 	"fmt"
 	"net/http"
->>>>>>> 5d9a2cc9
 	"strings"
 	"time"
 
