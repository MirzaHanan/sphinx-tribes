--- conflicted
+++ resolved
@@ -446,11 +446,8 @@
 	Deleted     bool       `gorm:"default:false" json:"deleted"`
 	BountyCount int64      `json:"bounty_count,omitempty"`
 	Budget      uint       `json:"budget,omitempty"`
-<<<<<<< HEAD
-=======
 	Website     string     `json:"website"`
 	Github      string     `json:"github"`
->>>>>>> 6894b25a
 	Description string     `json:"description"`
 }
 
